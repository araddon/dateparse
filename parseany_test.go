package dateparse

import (
	"fmt"
	"testing"
	"time"

	"github.com/stretchr/testify/assert"
)

func TestOne(t *testing.T) {
	time.Local = time.UTC
	var ts time.Time
<<<<<<< HEAD
	ts = MustParse("11-Jun-11 18:09:59")
	// "2016-06-29 18:09:59 +0000 UTC"
	assert.Equal(t, "2011-06-11 18:09:59 +0000 UTC", fmt.Sprintf("%v", ts.In(time.UTC)))
=======
	ts = MustParse("Thu May 08 17:57:51 CEST 2009")
	assert.Equal(t, "2009-05-08 17:57:51 +0000 UTC", fmt.Sprintf("%v", ts.In(time.UTC)))
>>>>>>> cfd92a43
}

type dateTest struct {
	in, out, loc string
	err          bool
}

var testInputs = []dateTest{
	{in: "oct 7, 1970", out: "1970-10-07 00:00:00 +0000 UTC"},
	{in: "oct 7, '70", out: "1970-10-07 00:00:00 +0000 UTC"},
	{in: "Oct 7, '70", out: "1970-10-07 00:00:00 +0000 UTC"},
	{in: "Oct. 7, '70", out: "1970-10-07 00:00:00 +0000 UTC"},
	{in: "oct. 7, '70", out: "1970-10-07 00:00:00 +0000 UTC"},
	{in: "oct. 7, 1970", out: "1970-10-07 00:00:00 +0000 UTC"},
	{in: "Sept. 7, '70", out: "1970-09-07 00:00:00 +0000 UTC"},
	{in: "sept. 7, 1970", out: "1970-09-07 00:00:00 +0000 UTC"},
	{in: "Feb 8, 2009 5:57:51 AM", out: "2009-02-08 05:57:51 +0000 UTC"},
	{in: "May 8, 2009 5:57:51 PM", out: "2009-05-08 17:57:51 +0000 UTC"},
	{in: "May 8, 2009 5:57:1 PM", out: "2009-05-08 17:57:01 +0000 UTC"},
	{in: "May 8, 2009 5:7:51 PM", out: "2009-05-08 17:07:51 +0000 UTC"},
	{in: "7 oct 70", out: "1970-10-07 00:00:00 +0000 UTC"},
	{in: "7 oct 1970", out: "1970-10-07 00:00:00 +0000 UTC"},
	//   ANSIC       = "Mon Jan _2 15:04:05 2006"
	{in: "Mon Jan  2 15:04:05 2006", out: "2006-01-02 15:04:05 +0000 UTC"},
	{in: "Thu May 8 17:57:51 2009", out: "2009-05-08 17:57:51 +0000 UTC"},
	{in: "Thu May  8 17:57:51 2009", out: "2009-05-08 17:57:51 +0000 UTC"},
	// RubyDate    = "Mon Jan 02 15:04:05 -0700 2006"
	{in: "Mon Jan 02 15:04:05 -0700 2006", out: "2006-01-02 22:04:05 +0000 UTC"},
	{in: "Thu May 08 11:57:51 -0700 2009", out: "2009-05-08 18:57:51 +0000 UTC"},
	//   UnixDate    = "Mon Jan _2 15:04:05 MST 2006"
	{in: "Mon Jan  2 15:04:05 MST 2006", out: "2006-01-02 15:04:05 +0000 UTC"},
	{in: "Thu May  8 17:57:51 MST 2009", out: "2009-05-08 17:57:51 +0000 UTC"},
	{in: "Thu May  8 17:57:51 PST 2009", out: "2009-05-08 17:57:51 +0000 UTC"},
	{in: "Thu May 08 17:57:51 PST 2009", out: "2009-05-08 17:57:51 +0000 UTC"},
	{in: "Thu May 08 17:57:51 CEST 2009", out: "2009-05-08 17:57:51 +0000 UTC"},
	{in: "Thu May 08 05:05:07 PST 2009", out: "2009-05-08 05:05:07 +0000 UTC"},
	{in: "Thu May 08 5:5:7 PST 2009", out: "2009-05-08 05:05:07 +0000 UTC"},
	// ??
	{in: "Mon Aug 10 15:44:11 UTC+0000 2015", out: "2015-08-10 15:44:11 +0000 UTC"},
	{in: "Mon Aug 10 15:44:11 PST-0700 2015", out: "2015-08-10 22:44:11 +0000 UTC"},
	{in: "Mon Aug 10 15:44:11 CEST+0200 2015", out: "2015-08-10 13:44:11 +0000 UTC"},
	{in: "Mon Aug 1 15:44:11 CEST+0200 2015", out: "2015-08-01 13:44:11 +0000 UTC"},
	{in: "Mon Aug 1 5:44:11 CEST+0200 2015", out: "2015-08-01 03:44:11 +0000 UTC"},
	// ??
	{in: "Fri Jul 03 2015 18:04:07 GMT+0100 (GMT Daylight Time)", out: "2015-07-03 17:04:07 +0000 UTC"},
	{in: "Fri Jul 3 2015 06:04:07 GMT+0100 (GMT Daylight Time)", out: "2015-07-03 05:04:07 +0000 UTC"},
	{in: "Fri Jul 3 2015 06:04:07 PST-0700 (Pacific Daylight Time)", out: "2015-07-03 13:04:07 +0000 UTC"},
	// Month dd, yyyy time
	{in: "September 17, 2012 at 5:00pm UTC-05", out: "2012-09-17 17:00:00 +0000 UTC"},
	{in: "September 17, 2012 at 10:09am PST-08", out: "2012-09-17 18:09:00 +0000 UTC"},
	// Month dd, yyyy
	{in: "September 17, 2012", out: "2012-09-17 00:00:00 +0000 UTC"},
	{in: "May 7, 2012", out: "2012-05-07 00:00:00 +0000 UTC"},
	{in: "June 7, 2012", out: "2012-06-07 00:00:00 +0000 UTC"},
	// ?
	{in: "Fri, 03 Jul 2015 08:08:08 MST", out: "2015-07-03 08:08:08 +0000 UTC"},
	{in: "Fri, 03 Jul 2015 08:08:08 PST", out: "2015-07-03 15:08:08 +0000 UTC", loc: "America/Los_Angeles"},
	{in: "Fri, 03 Jul 2015 08:08:08 PST", out: "2015-07-03 08:08:08 +0000 UTC"},
	{in: "Fri, 3 Jul 2015 08:08:08 MST", out: "2015-07-03 08:08:08 +0000 UTC"},
	{in: "Fri, 03 Jul 2015 8:08:08 MST", out: "2015-07-03 08:08:08 +0000 UTC"},
	{in: "Fri, 03 Jul 2015 8:8:8 MST", out: "2015-07-03 08:08:08 +0000 UTC"},
	// ?
	{in: "Thu, 03 Jul 2017 08:08:04 +0100", out: "2017-07-03 07:08:04 +0000 UTC"},
	{in: "Thu, 03 Jul 2017 08:08:04 -0100", out: "2017-07-03 09:08:04 +0000 UTC"},
	{in: "Thu, 3 Jul 2017 08:08:04 +0100", out: "2017-07-03 07:08:04 +0000 UTC"},
	{in: "Thu, 03 Jul 2017 8:08:04 +0100", out: "2017-07-03 07:08:04 +0000 UTC"},
	{in: "Thu, 03 Jul 2017 8:8:4 +0100", out: "2017-07-03 07:08:04 +0000 UTC"},
	//
	{in: "Tue, 11 Jul 2017 04:08:03 +0200 (CEST)", out: "2017-07-11 02:08:03 +0000 UTC"},
	{in: "Tue, 5 Jul 2017 04:08:03 -0700 (CEST)", out: "2017-07-05 11:08:03 +0000 UTC"},
	{in: "Tue, 11 Jul 2017 04:08:03 +0200 (CEST)", out: "2017-07-11 02:08:03 +0000 UTC", loc: "Europe/Berlin"},
	// day, dd-Mon-yy hh:mm:zz TZ
	{in: "Fri, 03-Jul-15 08:08:08 MST", out: "2015-07-03 08:08:08 +0000 UTC"},
	{in: "Fri, 03-Jul-15 08:08:08 PST", out: "2015-07-03 15:08:08 +0000 UTC", loc: "America/Los_Angeles"},
	{in: "Fri, 03-Jul 2015 08:08:08 PST", out: "2015-07-03 08:08:08 +0000 UTC"},
	{in: "Fri, 3-Jul-15 08:08:08 MST", out: "2015-07-03 08:08:08 +0000 UTC"},
	{in: "Fri, 03-Jul-15 8:08:08 MST", out: "2015-07-03 08:08:08 +0000 UTC"},
	{in: "Fri, 03-Jul-15 8:8:8 MST", out: "2015-07-03 08:08:08 +0000 UTC"},
	// RFC850    = "Monday, 02-Jan-06 15:04:05 MST"
	{in: "Wednesday, 07-May-09 08:00:43 MST", out: "2009-05-07 08:00:43 +0000 UTC"},
	{in: "Wednesday, 28-Feb-18 09:01:00 MST", out: "2018-02-28 09:01:00 +0000 UTC"},
	{in: "Wednesday, 28-Feb-18 09:01:00 MST", out: "2018-02-28 16:01:00 +0000 UTC", loc: "America/Denver"},
	// with offset then with variations on non-zero filled stuff
	{in: "Monday, 02 Jan 2006 15:04:05 +0100", out: "2006-01-02 14:04:05 +0000 UTC"},
	{in: "Wednesday, 28 Feb 2018 09:01:00 -0300", out: "2018-02-28 12:01:00 +0000 UTC"},
	{in: "Wednesday, 2 Feb 2018 09:01:00 -0300", out: "2018-02-02 12:01:00 +0000 UTC"},
	{in: "Wednesday, 2 Feb 2018 9:01:00 -0300", out: "2018-02-02 12:01:00 +0000 UTC"},
	{in: "Wednesday, 2 Feb 2018 09:1:00 -0300", out: "2018-02-02 12:01:00 +0000 UTC"},
	//  dd mon yyyy  12 Feb 2006, 19:17:08
	{in: "07 Feb 2004, 09:07", out: "2004-02-07 09:07:00 +0000 UTC"},
	{in: "07 Feb 2004, 09:07:07", out: "2004-02-07 09:07:07 +0000 UTC"},
	{in: "7 Feb 2004, 09:07:07", out: "2004-02-07 09:07:07 +0000 UTC"},
	{in: "07 Feb 2004, 9:7:7", out: "2004-02-07 09:07:07 +0000 UTC"},
	// dd Mon yyyy hh:mm:ss
	{in: "07 Feb 2004 09:07:08", out: "2004-02-07 09:07:08 +0000 UTC"},
	{in: "07 Feb 2004 09:07", out: "2004-02-07 09:07:00 +0000 UTC"},
	{in: "7 Feb 2004 9:7:8", out: "2004-02-07 09:07:08 +0000 UTC"},
	{in: "07 Feb 2004 09:07:08.123", out: "2004-02-07 09:07:08.123 +0000 UTC"},
	//  dd-mon-yyyy  12 Feb 2006, 19:17:08 GMT
	{in: "07 Feb 2004, 09:07:07 GMT", out: "2004-02-07 09:07:07 +0000 UTC"},
	//  dd-mon-yyyy  12 Feb 2006, 19:17:08 +0100
	{in: "07 Feb 2004, 09:07:07 +0100", out: "2004-02-07 08:07:07 +0000 UTC"},
	//  dd-mon-yyyy   12-Feb-2006 19:17:08
	{in: "07-Feb-2004 09:07:07 +0100", out: "2004-02-07 08:07:07 +0000 UTC"},
	//  dd-mon-yy   12-Feb-2006 19:17:08
	{in: "07-Feb-04 09:07:07 +0100", out: "2004-02-07 08:07:07 +0000 UTC"},
	// yyyy-mon-dd    2013-Feb-03
	{in: "2013-Feb-03", out: "2013-02-03 00:00:00 +0000 UTC"},
	// 03 February 2013
	{in: "03 February 2013", out: "2013-02-03 00:00:00 +0000 UTC"},
	{in: "3 February 2013", out: "2013-02-03 00:00:00 +0000 UTC"},
	// Chinese 2014年04月18日
	{in: "2014年04月08日", out: "2014-04-08 00:00:00 +0000 UTC"},
	{in: "2014年04月08日 19:17:22", out: "2014-04-08 19:17:22 +0000 UTC"},
	//  mm/dd/yyyy
	{in: "03/31/2014", out: "2014-03-31 00:00:00 +0000 UTC"},
	{in: "3/31/2014", out: "2014-03-31 00:00:00 +0000 UTC"},
	{in: "3/5/2014", out: "2014-03-05 00:00:00 +0000 UTC"},
	//  mm/dd/yy
	{in: "08/08/71", out: "1971-08-08 00:00:00 +0000 UTC"},
	{in: "8/8/71", out: "1971-08-08 00:00:00 +0000 UTC"},
	//  mm/dd/yy hh:mm:ss
	{in: "04/02/2014 04:08:09", out: "2014-04-02 04:08:09 +0000 UTC"},
	{in: "4/2/2014 04:08:09", out: "2014-04-02 04:08:09 +0000 UTC"},
	{in: "04/02/2014 4:08:09", out: "2014-04-02 04:08:09 +0000 UTC"},
	{in: "04/02/2014 4:8:9", out: "2014-04-02 04:08:09 +0000 UTC"},
	{in: "04/02/2014 04:08", out: "2014-04-02 04:08:00 +0000 UTC"},
	{in: "04/02/2014 4:8", out: "2014-04-02 04:08:00 +0000 UTC"},
	{in: "04/02/2014 04:08:09.123", out: "2014-04-02 04:08:09.123 +0000 UTC"},
	{in: "04/02/2014 04:08:09.12312", out: "2014-04-02 04:08:09.12312 +0000 UTC"},
	{in: "04/02/2014 04:08:09.123123", out: "2014-04-02 04:08:09.123123 +0000 UTC"},
	//  mm/dd/yy hh:mm:ss AM
	{in: "04/02/2014 04:08:09 AM", out: "2014-04-02 04:08:09 +0000 UTC"},
	{in: "04/02/2014 04:08:09 PM", out: "2014-04-02 16:08:09 +0000 UTC"},
	{in: "04/02/2014 04:08 AM", out: "2014-04-02 04:08:00 +0000 UTC"},
	{in: "04/02/2014 04:08 PM", out: "2014-04-02 16:08:00 +0000 UTC"},
	{in: "04/02/2014 4:8 AM", out: "2014-04-02 04:08:00 +0000 UTC"},
	{in: "04/02/2014 4:8 PM", out: "2014-04-02 16:08:00 +0000 UTC"},
	{in: "04/02/2014 04:08:09.123 AM", out: "2014-04-02 04:08:09.123 +0000 UTC"},
	{in: "04/02/2014 04:08:09.123 PM", out: "2014-04-02 16:08:09.123 +0000 UTC"},
	//   yyyy/mm/dd
	{in: "2014/04/02", out: "2014-04-02 00:00:00 +0000 UTC"},
	{in: "2014/03/31", out: "2014-03-31 00:00:00 +0000 UTC"},
	{in: "2014/4/2", out: "2014-04-02 00:00:00 +0000 UTC"},
	//   yyyy/mm/dd hh:mm:ss AM
	{in: "2014/04/02 04:08", out: "2014-04-02 04:08:00 +0000 UTC"},
	{in: "2014/03/31 04:08", out: "2014-03-31 04:08:00 +0000 UTC"},
	{in: "2014/4/2 04:08", out: "2014-04-02 04:08:00 +0000 UTC"},
	{in: "2014/04/02 4:8", out: "2014-04-02 04:08:00 +0000 UTC"},
	{in: "2014/04/02 04:08:09", out: "2014-04-02 04:08:09 +0000 UTC"},
	{in: "2014/03/31 04:08:09", out: "2014-03-31 04:08:09 +0000 UTC"},
	{in: "2014/4/2 04:08:09", out: "2014-04-02 04:08:09 +0000 UTC"},
	{in: "2014/04/02 04:08:09.123", out: "2014-04-02 04:08:09.123 +0000 UTC"},
	{in: "2014/04/02 04:08:09.123123", out: "2014-04-02 04:08:09.123123 +0000 UTC"},
	{in: "2014/04/02 04:08:09 AM", out: "2014-04-02 04:08:09 +0000 UTC"},
	{in: "2014/03/31 04:08:09 AM", out: "2014-03-31 04:08:09 +0000 UTC"},
	{in: "2014/4/2 04:08:09 AM", out: "2014-04-02 04:08:09 +0000 UTC"},
	{in: "2014/04/02 04:08:09.123 AM", out: "2014-04-02 04:08:09.123 +0000 UTC"},
	{in: "2014/04/02 04:08:09.123 PM", out: "2014-04-02 16:08:09.123 +0000 UTC"},
	//   yyyy-mm-dd
	{in: "2014-04-02", out: "2014-04-02 00:00:00 +0000 UTC"},
	{in: "2014-03-31", out: "2014-03-31 00:00:00 +0000 UTC"},
	{in: "2014-4-2", out: "2014-04-02 00:00:00 +0000 UTC"},
	// yyyy-mm
	{in: "2014-04", out: "2014-04-01 00:00:00 +0000 UTC"},
	//   yyyy-mm-dd hh:mm:ss AM
	{in: "2014-04-02 04:08", out: "2014-04-02 04:08:00 +0000 UTC"},
	{in: "2014-03-31 04:08", out: "2014-03-31 04:08:00 +0000 UTC"},
	{in: "2014-4-2 04:08", out: "2014-04-02 04:08:00 +0000 UTC"},
	{in: "2014-04-02 4:8", out: "2014-04-02 04:08:00 +0000 UTC"},
	{in: "2014-04-02 04:08:09", out: "2014-04-02 04:08:09 +0000 UTC"},
	{in: "2014-03-31 04:08:09", out: "2014-03-31 04:08:09 +0000 UTC"},
	{in: "2014-4-2 04:08:09", out: "2014-04-02 04:08:09 +0000 UTC"},
	{in: "2014-04-02 04:08:09.123", out: "2014-04-02 04:08:09.123 +0000 UTC"},
	{in: "2014-04-02 04:08:09.123123", out: "2014-04-02 04:08:09.123123 +0000 UTC"},
	{in: "2014-04-02 04:08:09.12312312", out: "2014-04-02 04:08:09.12312312 +0000 UTC"},
	{in: "2014-04-02 04:08:09 AM", out: "2014-04-02 04:08:09 +0000 UTC"},
	{in: "2014-03-31 04:08:09 AM", out: "2014-03-31 04:08:09 +0000 UTC"},
	{in: "2014-04-26 05:24:37 PM", out: "2014-04-26 17:24:37 +0000 UTC"},
	{in: "2014-4-2 04:08:09 AM", out: "2014-04-02 04:08:09 +0000 UTC"},
	{in: "2014-04-02 04:08:09.123 AM", out: "2014-04-02 04:08:09.123 +0000 UTC"},
	{in: "2014-04-02 04:08:09.123 PM", out: "2014-04-02 16:08:09.123 +0000 UTC"},
	//   yyyy-mm-dd hh:mm:ss,000
	{in: "2014-05-11 08:20:13,787", out: "2014-05-11 08:20:13.787 +0000 UTC"},
	//   yyyy-mm-dd hh:mm:ss +0000
	{in: "2012-08-03 18:31:59 +0000", out: "2012-08-03 18:31:59 +0000 UTC"},
	{in: "2012-08-03 13:31:59 -0600", out: "2012-08-03 19:31:59 +0000 UTC"},
	{in: "2012-08-03 18:31:59.257000000 +0000", out: "2012-08-03 18:31:59.257 +0000 UTC"},
	{in: "2012-08-03 8:1:59.257000000 +0000", out: "2012-08-03 08:01:59.257 +0000 UTC"},
	{in: "2012-8-03 18:31:59.257000000 +0000", out: "2012-08-03 18:31:59.257 +0000 UTC"},
	{in: "2012-8-3 18:31:59.257000000 +0000", out: "2012-08-03 18:31:59.257 +0000 UTC"},
	{in: "2014-04-26 17:24:37.123456 +0000", out: "2014-04-26 17:24:37.123456 +0000 UTC"},
	{in: "2014-04-26 17:24:37.12 +0000", out: "2014-04-26 17:24:37.12 +0000 UTC"},
	{in: "2014-04-26 17:24:37.1 +0000", out: "2014-04-26 17:24:37.1 +0000 UTC"},
	{in: "2014-05-11 08:20:13 +0000", out: "2014-05-11 08:20:13 +0000 UTC"},
	{in: "2014-05-11 08:20:13 +0530", out: "2014-05-11 02:50:13 +0000 UTC"},
	//   yyyy-mm-dd hh:mm:ss +0300 +03  ?? issue author said this is from golang?
	{in: "2018-06-29 19:09:57.77297118 +0300 +03", out: "2018-06-29 16:09:57.77297118 +0000 UTC"},
	{in: "2018-06-29 19:09:57.77297118 +0300 +0300", out: "2018-06-29 16:09:57.77297118 +0000 UTC"},
	{in: "2018-06-29 19:09:57 +0300 +03", out: "2018-06-29 16:09:57 +0000 UTC"},
	{in: "2018-06-29 19:09:57 +0300 +0300", out: "2018-06-29 16:09:57 +0000 UTC"},

	// 13:31:51.999 -07:00 MST
	//   yyyy-mm-dd hh:mm:ss +00:00
	{in: "2012-08-03 18:31:59 +00:00", out: "2012-08-03 18:31:59 +0000 UTC"},
	{in: "2014-05-01 08:02:13 +00:00", out: "2014-05-01 08:02:13 +0000 UTC"},
	{in: "2014-5-01 08:02:13 +00:00", out: "2014-05-01 08:02:13 +0000 UTC"},
	{in: "2014-05-1 08:02:13 +00:00", out: "2014-05-01 08:02:13 +0000 UTC"},
	{in: "2012-08-03 13:31:59 -06:00", out: "2012-08-03 19:31:59 +0000 UTC"},
	{in: "2012-08-03 18:31:59.257000000 +00:00", out: "2012-08-03 18:31:59.257 +0000 UTC"},
	{in: "2012-08-03 8:1:59.257000000 +00:00", out: "2012-08-03 08:01:59.257 +0000 UTC"},
	{in: "2012-8-03 18:31:59.257000000 +00:00", out: "2012-08-03 18:31:59.257 +0000 UTC"},
	{in: "2012-8-3 18:31:59.257000000 +00:00", out: "2012-08-03 18:31:59.257 +0000 UTC"},
	{in: "2014-04-26 17:24:37.123456 +00:00", out: "2014-04-26 17:24:37.123456 +0000 UTC"},
	{in: "2014-04-26 17:24:37.12 +00:00", out: "2014-04-26 17:24:37.12 +0000 UTC"},
	{in: "2014-04-26 17:24:37.1 +00:00", out: "2014-04-26 17:24:37.1 +0000 UTC"},
	//   yyyy-mm-dd hh:mm:ss +0000 TZ
	// Golang Native Format
	{in: "2012-08-03 18:31:59 +0000 UTC", out: "2012-08-03 18:31:59 +0000 UTC"},
	{in: "2012-08-03 13:31:59 -0600 MST", out: "2012-08-03 19:31:59 +0000 UTC", loc: "America/Denver"},
	{in: "2015-02-18 00:12:00 +0000 UTC", out: "2015-02-18 00:12:00 +0000 UTC"},
	{in: "2015-02-18 00:12:00 +0000 GMT", out: "2015-02-18 00:12:00 +0000 UTC"},
	{in: "2015-02-08 03:02:00 +0200 CEST", out: "2015-02-08 01:02:00 +0000 UTC", loc: "Europe/Berlin"},
	{in: "2015-02-08 03:02:00 +0300 MSK", out: "2015-02-08 00:02:00 +0000 UTC"},
	{in: "2015-2-08 03:02:00 +0300 MSK", out: "2015-02-08 00:02:00 +0000 UTC"},
	{in: "2015-02-8 03:02:00 +0300 MSK", out: "2015-02-08 00:02:00 +0000 UTC"},
	{in: "2015-2-8 03:02:00 +0300 MSK", out: "2015-02-08 00:02:00 +0000 UTC"},
	{in: "2012-08-03 18:31:59.257000000 +0000 UTC", out: "2012-08-03 18:31:59.257 +0000 UTC"},
	{in: "2012-08-03 8:1:59.257000000 +0000 UTC", out: "2012-08-03 08:01:59.257 +0000 UTC"},
	{in: "2012-8-03 18:31:59.257000000 +0000 UTC", out: "2012-08-03 18:31:59.257 +0000 UTC"},
	{in: "2012-8-3 18:31:59.257000000 +0000 UTC", out: "2012-08-03 18:31:59.257 +0000 UTC"},
	{in: "2014-04-26 17:24:37.123456 +0000 UTC", out: "2014-04-26 17:24:37.123456 +0000 UTC"},
	{in: "2014-04-26 17:24:37.12 +0000 UTC", out: "2014-04-26 17:24:37.12 +0000 UTC"},
	{in: "2014-04-26 17:24:37.1 +0000 UTC", out: "2014-04-26 17:24:37.1 +0000 UTC"},
	{in: "2015-02-08 03:02:00 +0200 CEST m=+0.000000001", out: "2015-02-08 01:02:00 +0000 UTC", loc: "Europe/Berlin"},
	{in: "2015-02-08 03:02:00 +0300 MSK m=+0.000000001", out: "2015-02-08 00:02:00 +0000 UTC"},
	{in: "2015-02-08 03:02:00.001 +0300 MSK m=+0.000000001", out: "2015-02-08 00:02:00.001 +0000 UTC"},
	//   yyyy-mm-dd hh:mm:ss TZ
	{in: "2012-08-03 18:31:59 UTC", out: "2012-08-03 18:31:59 +0000 UTC"},
	{in: "2014-12-16 06:20:00 GMT", out: "2014-12-16 06:20:00 +0000 UTC"},
	{in: "2012-08-03 13:31:59 MST", out: "2012-08-03 20:31:59 +0000 UTC", loc: "America/Denver"},
	{in: "2012-08-03 18:31:59.257000000 UTC", out: "2012-08-03 18:31:59.257 +0000 UTC"},
	{in: "2012-08-03 8:1:59.257000000 UTC", out: "2012-08-03 08:01:59.257 +0000 UTC"},
	{in: "2012-8-03 18:31:59.257000000 UTC", out: "2012-08-03 18:31:59.257 +0000 UTC"},
	{in: "2012-8-3 18:31:59.257000000 UTC", out: "2012-08-03 18:31:59.257 +0000 UTC"},
	{in: "2014-04-26 17:24:37.123456 UTC", out: "2014-04-26 17:24:37.123456 +0000 UTC"},
	{in: "2014-04-26 17:24:37.12 UTC", out: "2014-04-26 17:24:37.12 +0000 UTC"},
	{in: "2014-04-26 17:24:37.1 UTC", out: "2014-04-26 17:24:37.1 +0000 UTC"},
	// This one is pretty special, it is TIMEZONE based but starts with P to emulate collions with PM
	{in: "2014-04-26 05:24:37 PST", out: "2014-04-26 05:24:37 +0000 UTC"},
	{in: "2014-04-26 05:24:37 PST", out: "2014-04-26 12:24:37 +0000 UTC", loc: "America/Los_Angeles"},
	//   yyyy-mm-dd hh:mm:ss+00:00
	{in: "2012-08-03 18:31:59+00:00", out: "2012-08-03 18:31:59 +0000 UTC"},
	{in: "2017-07-19 03:21:51+00:00", out: "2017-07-19 03:21:51 +0000 UTC"},
	//   yyyy-mm-dd hh:mm:ss.000+00:00 PST
	{in: "2012-08-03 18:31:59.000+00:00 PST", out: "2012-08-03 18:31:59 +0000 UTC", loc: "America/Los_Angeles"},
	//   yyyy-mm-dd hh:mm:ss +00:00 TZ
	{in: "2012-08-03 18:31:59 +00:00 UTC", out: "2012-08-03 18:31:59 +0000 UTC"},
	{in: "2012-08-03 13:31:51 -07:00 MST", out: "2012-08-03 20:31:51 +0000 UTC", loc: "America/Denver"},
	{in: "2012-08-03 18:31:59.257000000 +00:00 UTC", out: "2012-08-03 18:31:59.257 +0000 UTC"},
	{in: "2012-08-03 13:31:51.123 -08:00 PST", out: "2012-08-03 21:31:51.123 +0000 UTC", loc: "America/Los_Angeles"},
	{in: "2012-08-03 13:31:51.123 +02:00 CEST", out: "2012-08-03 11:31:51.123 +0000 UTC", loc: "Europe/Berlin"},
	{in: "2012-08-03 8:1:59.257000000 +00:00 UTC", out: "2012-08-03 08:01:59.257 +0000 UTC"},
	{in: "2012-8-03 18:31:59.257000000 +00:00 UTC", out: "2012-08-03 18:31:59.257 +0000 UTC"},
	{in: "2012-8-3 18:31:59.257000000 +00:00 UTC", out: "2012-08-03 18:31:59.257 +0000 UTC"},
	{in: "2014-04-26 17:24:37.123456 +00:00 UTC", out: "2014-04-26 17:24:37.123456 +0000 UTC"},
	{in: "2014-04-26 17:24:37.12 +00:00 UTC", out: "2014-04-26 17:24:37.12 +0000 UTC"},
	{in: "2014-04-26 17:24:37.1 +00:00 UTC", out: "2014-04-26 17:24:37.1 +0000 UTC"},
	//   yyyy-mm-ddThh:mm:ss
	{in: "2009-08-12T22:15:09", out: "2009-08-12 22:15:09 +0000 UTC"},
	{in: "2009-08-08T02:08:08", out: "2009-08-08 02:08:08 +0000 UTC"},
	{in: "2009-08-08T2:8:8", out: "2009-08-08 02:08:08 +0000 UTC"},
	{in: "2009-08-12T22:15:09.123", out: "2009-08-12 22:15:09.123 +0000 UTC"},
	{in: "2009-08-12T22:15:09.123456", out: "2009-08-12 22:15:09.123456 +0000 UTC"},
	{in: "2009-08-12T22:15:09.12", out: "2009-08-12 22:15:09.12 +0000 UTC"},
	{in: "2009-08-12T22:15:09.1", out: "2009-08-12 22:15:09.1 +0000 UTC"},
	{in: "2014-04-26 17:24:37.3186369", out: "2014-04-26 17:24:37.3186369 +0000 UTC"},
	//   yyyy-mm-ddThh:mm:ss-07:00
	{in: "2009-08-12T22:15:09-07:00", out: "2009-08-13 05:15:09 +0000 UTC"},
	{in: "2009-08-12T22:15:09-03:00", out: "2009-08-13 01:15:09 +0000 UTC"},
	{in: "2009-08-12T22:15:9-07:00", out: "2009-08-13 05:15:09 +0000 UTC"},
	{in: "2009-08-12T22:15:09.123-07:00", out: "2009-08-13 05:15:09.123 +0000 UTC"},
	{in: "2016-06-21T19:55:00+01:00", out: "2016-06-21 18:55:00 +0000 UTC"},
	{in: "2016-06-21T19:55:00.799+01:00", out: "2016-06-21 18:55:00.799 +0000 UTC"},
	//   yyyy-mm-ddThh:mm:ss-0700
	{in: "2009-08-12T22:15:09-0700", out: "2009-08-13 05:15:09 +0000 UTC"},
	{in: "2009-08-12T22:15:09-0300", out: "2009-08-13 01:15:09 +0000 UTC"},
	{in: "2009-08-12T22:15:9-0700", out: "2009-08-13 05:15:09 +0000 UTC"},
	{in: "2009-08-12T22:15:09.123-0700", out: "2009-08-13 05:15:09.123 +0000 UTC"},
	{in: "2016-06-21T19:55:00+0100", out: "2016-06-21 18:55:00 +0000 UTC"},
	{in: "2016-06-21T19:55:00.799+0100", out: "2016-06-21 18:55:00.799 +0000 UTC"},
	{in: "2016-06-21T19:55:00+0100", out: "2016-06-21 18:55:00 +0000 UTC"},
	{in: "2016-06-21T19:55:00-0700", out: "2016-06-22 02:55:00 +0000 UTC"},
	{in: "2016-06-21T19:55:00.799+0100", out: "2016-06-21 18:55:00.799 +0000 UTC"},
	{in: "2016-06-21T19:55+0100", out: "2016-06-21 18:55:00 +0000 UTC"},
	{in: "2016-06-21T19:55+0130", out: "2016-06-21 18:25:00 +0000 UTC"},
	//   yyyy-mm-ddThh:mm:ssZ
	{in: "2009-08-12T22:15Z", out: "2009-08-12 22:15:00 +0000 UTC"},
	{in: "2009-08-12T22:15:09Z", out: "2009-08-12 22:15:09 +0000 UTC"},
	{in: "2009-08-12T22:15:09.99Z", out: "2009-08-12 22:15:09.99 +0000 UTC"},
	{in: "2009-08-12T22:15:09.9999Z", out: "2009-08-12 22:15:09.9999 +0000 UTC"},
	{in: "2009-08-12T22:15:09.99999999Z", out: "2009-08-12 22:15:09.99999999 +0000 UTC"},
	{in: "2009-08-12T22:15:9.99999999Z", out: "2009-08-12 22:15:09.99999999 +0000 UTC"},
	// yyyy.mm
	{in: "2014.05", out: "2014-05-01 00:00:00 +0000 UTC"},
	//   mm.dd.yyyy
	{in: "3.31.2014", out: "2014-03-31 00:00:00 +0000 UTC"},
	{in: "3.3.2014", out: "2014-03-03 00:00:00 +0000 UTC"},
	{in: "03.31.2014", out: "2014-03-31 00:00:00 +0000 UTC"},
	//   mm.dd.yy
	{in: "08.21.71", out: "1971-08-21 00:00:00 +0000 UTC"},
	//  yyyymmdd and similar
	{in: "2014", out: "2014-01-01 00:00:00 +0000 UTC"},
	{in: "20140601", out: "2014-06-01 00:00:00 +0000 UTC"},
	{in: "20140722105203", out: "2014-07-22 10:52:03 +0000 UTC"},

	// all digits:  unix secs, ms etc
	{in: "1332151919", out: "2012-03-19 10:11:59 +0000 UTC"},
	{in: "1332151919", out: "2012-03-19 10:11:59 +0000 UTC", loc: "America/Denver"},
	{in: "1384216367111", out: "2013-11-12 00:32:47.111 +0000 UTC"},
	{in: "1384216367111222", out: "2013-11-12 00:32:47.111222 +0000 UTC"},
	{in: "1384216367111222333", out: "2013-11-12 00:32:47.111222333 +0000 UTC"},
}

/*
 {in: , out: },


*/
func TestParse(t *testing.T) {

	// Lets ensure we are operating on UTC
	time.Local = time.UTC

	zeroTime := time.Time{}.Unix()
	ts, err := ParseAny("INVALID")
	assert.Equal(t, zeroTime, ts.Unix())
	assert.NotEqual(t, nil, err)

	assert.Equal(t, true, testDidPanic("NOT GONNA HAPPEN"))
	// https://github.com/golang/go/issues/5294
	_, err = ParseAny(time.RFC3339)
	assert.NotEqual(t, nil, err)

	for _, th := range testInputs {
		if len(th.loc) > 0 {
			loc, err := time.LoadLocation(th.loc)
			if err != nil {
				t.Fatalf("Expected to load location %q but got %v", th.loc, err)
			}
			ts, err = ParseIn(th.in, loc)
			if err != nil {
				t.Fatalf("expected to parse %q but got %v", th.in, err)
			}
			got := fmt.Sprintf("%v", ts.In(time.UTC))
			assert.Equal(t, th.out, got, "Expected %q but got %q from %q", th.out, got, th.in)
			if th.out != got {
				panic("whoops")
			}
		} else {
			ts = MustParse(th.in)
			got := fmt.Sprintf("%v", ts.In(time.UTC))
			assert.Equal(t, th.out, got, "Expected %q but got %q from %q", th.out, got, th.in)
			if th.out != got {
				panic("whoops")
			}
		}
	}

	// some errors

	assert.Equal(t, true, testDidPanic(`{"ts":"now"}`))

	_, err = ParseAny("138421636711122233311111") // too many digits
	assert.NotEqual(t, nil, err)

	_, err = ParseAny("-1314")
	assert.NotEqual(t, nil, err)

	_, err = ParseAny("2014-13-13 08:20:13,787") // month 13 doesn't exist so error
	assert.NotEqual(t, nil, err)
}

func testDidPanic(datestr string) (paniced bool) {
	defer func() {
		if r := recover(); r != nil {
			paniced = true
		}
	}()
	MustParse(datestr)
	return false
}

func TestPStruct(t *testing.T) {

	denverLoc, err := time.LoadLocation("America/Denver")
	assert.Equal(t, nil, err)

	p := newParser("08.21.71", denverLoc)

	p.setMonth()
	assert.Equal(t, 0, p.moi)
	p.setDay()
	assert.Equal(t, 0, p.dayi)
	p.set(-1, "not")
	p.set(15, "not")
	assert.Equal(t, "08.21.71", p.datestr)
	assert.Equal(t, "08.21.71", string(p.format))
	assert.True(t, len(p.ds()) > 0)
	assert.True(t, len(p.ts()) > 0)
}

var testParseErrors = []dateTest{
	{in: "3", err: true},
	{in: `{"hello"}`, err: true},
	{in: "2009-15-12T22:15Z", err: true},
	{in: "5,000-9,999", err: true},
	{in: "xyzq-baad"},
	{in: "oct.-7-1970", err: true},
	{in: "septe. 7, 1970", err: true},
	{in: "29-06-2016", err: true},
	// this is just testing the empty space up front
	{in: " 2018-01-02 17:08:09 -07:00", err: true},
}

func TestParseErrors(t *testing.T) {
	for _, th := range testParseErrors {
		v, err := ParseAny(th.in)
		assert.NotEqual(t, nil, err, "%v for %v", v, th.in)
	}
}

var testParseFormat = []dateTest{
	// errors
	{in: "3", err: true},
	{in: `{"hello"}`, err: true},
	{in: "2009-15-12T22:15Z", err: true},
	{in: "5,000-9,999", err: true},
	//
	{in: "oct 7, 1970", out: "Jan 2, 2006"},
	{in: "sept. 7, 1970", out: "Jan. 2, 2006"},
	// 03 February 2013
	{in: "03 February 2013", out: "02 January 2006"},
	// 13:31:51.999 -07:00 MST
	//   yyyy-mm-dd hh:mm:ss +00:00
	{in: "2012-08-03 18:31:59 +00:00", out: "2006-01-02 15:04:05 -07:00"},
	//   yyyy-mm-dd hh:mm:ss +0000 TZ
	// Golang Native Format
	{in: "2012-08-03 18:31:59 +0000 UTC", out: "2006-01-02 15:04:05 -0700 UTC"},
	//   yyyy-mm-dd hh:mm:ss TZ
	{in: "2012-08-03 18:31:59 UTC", out: "2006-01-02 15:04:05 UTC"},
	//   yyyy-mm-ddThh:mm:ss-07:00
	{in: "2009-08-12T22:15:09-07:00", out: "2006-01-02T15:04:05-07:00"},
	//   yyyy-mm-ddThh:mm:ss-0700
	{in: "2009-08-12T22:15:09-0700", out: "2006-01-02T15:04:05-0700"},
	//   yyyy-mm-ddThh:mm:ssZ
	{in: "2009-08-12T22:15Z", out: "2006-01-02T15:04Z"},
}

func TestParseLayout(t *testing.T) {
	for _, th := range testParseFormat {
		l, err := ParseFormat(th.in)
		if th.err {
			assert.NotEqual(t, nil, err)
		} else {
			assert.Equal(t, nil, err)
			assert.Equal(t, th.out, l, "for in=%v", th.in)
		}
	}
}

var testParseStrict = []dateTest{
	//   dd-mon-yy  13-Feb-03
	{in: "03-03-14"},
	//   mm.dd.yyyy
	{in: "3.3.2014"},
	//   mm.dd.yy
	{in: "08.09.71"},
	//  mm/dd/yyyy
	{in: "3/5/2014"},
	//  mm/dd/yy
	{in: "08/08/71"},
	{in: "8/8/71"},
	//  mm/dd/yy hh:mm:ss
	{in: "04/02/2014 04:08:09"},
	{in: "4/2/2014 04:08:09"},
}

func TestParseStrict(t *testing.T) {

	for _, th := range testParseStrict {
		_, err := ParseStrict(th.in)
		assert.NotEqual(t, nil, err)
	}

	_, err := ParseStrict(`{"hello"}`)
	assert.NotEqual(t, nil, err)

	_, err = ParseStrict("2009-08-12T22:15Z")
	assert.Equal(t, nil, err)
}

// Lets test to see how this performs using different Timezones/Locations
// Also of note, try changing your server/machine timezones and repeat
//
// !!!!! The time-zone of local machine effects the results!
// https://play.golang.org/p/IDHRalIyXh
// https://github.com/golang/go/issues/18012
func TestInLocation(t *testing.T) {

	denverLoc, err := time.LoadLocation("America/Denver")
	assert.Equal(t, nil, err)

	// Start out with time.UTC
	time.Local = time.UTC

	// Just normal parse to test out zone/offset
	ts := MustParse("2013-02-01 00:00:00")
	zone, offset := ts.Zone()
	assert.Equal(t, 0, offset, "Should have found offset = 0 %v", offset)
	assert.Equal(t, "UTC", zone, "Should have found zone = UTC %v", zone)
	assert.Equal(t, "2013-02-01 00:00:00 +0000 UTC", fmt.Sprintf("%v", ts.In(time.UTC)))

	// Now lets set to denver (MST/MDT) and re-parse the same time string
	// and since no timezone info in string, we expect same result
	time.Local = denverLoc
	ts = MustParse("2013-02-01 00:00:00")
	zone, offset = ts.Zone()
	assert.Equal(t, 0, offset, "Should have found offset = 0 %v", offset)
	assert.Equal(t, "UTC", zone, "Should have found zone = UTC %v", zone)
	assert.Equal(t, "2013-02-01 00:00:00 +0000 UTC", fmt.Sprintf("%v", ts.In(time.UTC)))

	ts = MustParse("Tue, 5 Jul 2017 16:28:13 -0700 (MST)")
	assert.Equal(t, "2017-07-05 23:28:13 +0000 UTC", fmt.Sprintf("%v", ts.In(time.UTC)))

	// Now we are going to use ParseIn() and see that it gives different answer
	// with different zone, offset
	time.Local = nil
	ts, err = ParseIn("2013-02-01 00:00:00", denverLoc)
	assert.Equal(t, nil, err)
	zone, offset = ts.Zone()
	assert.Equal(t, -25200, offset, "Should have found offset = -25200 %v  %v", offset, denverLoc)
	assert.Equal(t, "MST", zone, "Should have found zone = MST %v", zone)
	assert.Equal(t, "2013-02-01 07:00:00 +0000 UTC", fmt.Sprintf("%v", ts.In(time.UTC)))

	ts, err = ParseIn("18 January 2018", denverLoc)
	assert.Equal(t, nil, err)
	zone, offset = ts.Zone()
	assert.Equal(t, -25200, offset, "Should have found offset = 0 %v", offset)
	assert.Equal(t, "MST", zone, "Should have found zone = UTC %v", zone)
	assert.Equal(t, "2018-01-18 07:00:00 +0000 UTC", fmt.Sprintf("%v", ts.In(time.UTC)))

	// Now we are going to use ParseLocal() and see that it gives same
	// answer as ParseIn when we have time.Local set to a location
	time.Local = denverLoc
	ts, err = ParseLocal("2013-02-01 00:00:00")
	assert.Equal(t, nil, err)
	zone, offset = ts.Zone()
	assert.Equal(t, -25200, offset, "Should have found offset = -25200 %v  %v", offset, denverLoc)
	assert.Equal(t, "MST", zone, "Should have found zone = MST %v", zone)
	assert.Equal(t, "2013-02-01 07:00:00 +0000 UTC", fmt.Sprintf("%v", ts.In(time.UTC)))

	// Lets advance past daylight savings time start
	// use parseIn and see offset/zone has changed to Daylight Savings Equivalents
	ts, err = ParseIn("2013-04-01 00:00:00", denverLoc)
	assert.Equal(t, nil, err)
	zone, offset = ts.Zone()
	assert.Equal(t, -21600, offset, "Should have found offset = -21600 %v  %v", offset, denverLoc)
	assert.Equal(t, "MDT", zone, "Should have found zone = MDT %v", zone)
	assert.Equal(t, "2013-04-01 06:00:00 +0000 UTC", fmt.Sprintf("%v", ts.In(time.UTC)))

	// reset to UTC
	time.Local = time.UTC

	//   UnixDate    = "Mon Jan _2 15:04:05 MST 2006"
	ts = MustParse("Mon Jan  2 15:04:05 MST 2006")

	_, offset = ts.Zone()
	assert.Equal(t, 0, offset, "Should have found offset = 0 %v", offset)
	assert.Equal(t, "2006-01-02 15:04:05 +0000 UTC", fmt.Sprintf("%v", ts.In(time.UTC)))

	// Now lets set to denver(mst/mdt)
	time.Local = denverLoc
	ts = MustParse("Mon Jan  2 15:04:05 MST 2006")

	// this time is different from one above parsed with time.Local set to UTC
	_, offset = ts.Zone()
	assert.Equal(t, -25200, offset, "Should have found offset = -25200 %v", offset)
	assert.Equal(t, "2006-01-02 22:04:05 +0000 UTC", fmt.Sprintf("%v", ts.In(time.UTC)))

	// Now Reset To UTC
	time.Local = time.UTC

	// RFC850    = "Monday, 02-Jan-06 15:04:05 MST"
	ts = MustParse("Monday, 02-Jan-06 15:04:05 MST")
	_, offset = ts.Zone()
	assert.Equal(t, 0, offset, "Should have found offset = 0 %v", offset)
	assert.Equal(t, "2006-01-02 15:04:05 +0000 UTC", fmt.Sprintf("%v", ts.In(time.UTC)))

	// Now lets set to denver
	time.Local = denverLoc
	ts = MustParse("Monday, 02-Jan-06 15:04:05 MST")
	_, offset = ts.Zone()
	assert.NotEqual(t, 0, offset, "Should have found offset %v", offset)
	assert.Equal(t, "2006-01-02 22:04:05 +0000 UTC", fmt.Sprintf("%v", ts.In(time.UTC)))

	// Now some errors
	zeroTime := time.Time{}.Unix()
	ts, err = ParseIn("INVALID", denverLoc)
	assert.Equal(t, zeroTime, ts.Unix())
	assert.NotEqual(t, nil, err)

	ts, err = ParseLocal("INVALID")
	assert.Equal(t, zeroTime, ts.Unix())
	assert.NotEqual(t, nil, err)
}<|MERGE_RESOLUTION|>--- conflicted
+++ resolved
@@ -11,14 +11,9 @@
 func TestOne(t *testing.T) {
 	time.Local = time.UTC
 	var ts time.Time
-<<<<<<< HEAD
 	ts = MustParse("11-Jun-11 18:09:59")
 	// "2016-06-29 18:09:59 +0000 UTC"
 	assert.Equal(t, "2011-06-11 18:09:59 +0000 UTC", fmt.Sprintf("%v", ts.In(time.UTC)))
-=======
-	ts = MustParse("Thu May 08 17:57:51 CEST 2009")
-	assert.Equal(t, "2009-05-08 17:57:51 +0000 UTC", fmt.Sprintf("%v", ts.In(time.UTC)))
->>>>>>> cfd92a43
 }
 
 type dateTest struct {
