--- conflicted
+++ resolved
@@ -203,6 +203,11 @@
 	//u.Debug(ts.In(time.UTC).Unix(), ts.In(time.UTC))
 	assert.T(t, "2014-04-26 17:24:37.123 +0000 UTC" == fmt.Sprintf("%v", ts.In(time.UTC)))
 
+	ts, err = ParseAny("2014-12-16 06:20:00 UTC")
+	assert.Tf(t, err == nil, "%v", err)
+	//u.Debug(ts.In(time.UTC).Unix(), ts.In(time.UTC))
+	assert.T(t, "2014-12-16 06:20:00 +0000 UTC" == fmt.Sprintf("%v", ts.In(time.UTC)))
+
 	ts, err = ParseAny("2014-04-26 05:24:37 PM")
 	assert.Tf(t, err == nil, "%v", err)
 	//u.Debug(ts.In(time.UTC).Unix(), ts.In(time.UTC))
@@ -223,18 +228,11 @@
 	//u.Debug(ts.In(time.UTC).Unix(), ts.In(time.UTC))
 	assert.T(t, "2012-03-19 10:11:59 +0000 UTC" == fmt.Sprintf("%v", ts.In(time.UTC)))
 
-<<<<<<< HEAD
 	ts, err = ParseAny("1384216367189")
 	assert.Tf(t, err == nil, "%v", err)
 	//u.Debug(ts.In(time.UTC).Unix(), ts.In(time.UTC))
 	assert.T(t, "2013-11-12 00:32:47.189 +0000 UTC" == fmt.Sprintf("%v", ts.In(time.UTC)))
 
-=======
-	ts, err = ParseAny("2014-12-16 06:20:00 UTC")
-	assert.Tf(t, err == nil, "%v", err)
-	//u.Debug(ts.In(time.UTC).Unix(), ts.In(time.UTC))
-	assert.T(t, "2014-12-16 06:20:00 +0000 UTC" == fmt.Sprintf("%v", ts.In(time.UTC)))
->>>>>>> 18c42be1
 }
 
 // func TestWIP(t *testing.T) {
